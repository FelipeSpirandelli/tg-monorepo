--- conflicted
+++ resolved
@@ -70,21 +70,10 @@
 
         logger.info(f"Creating chat session with alert summary length: {len(natural_language_summary)}")
         logger.info(f"Chat manager instance ID before create: {id(chat_session_manager)}")
-<<<<<<< HEAD
-        
-        # Pass the full initial_result and alert_data to the session for later use in completion
-        session_id = await chat_session_manager.create_session(
-            alert_summary=natural_language_summary, 
-            analyst_report=analyst_ready_report, 
-            initial_pipeline_data=initial_result, 
-            alert_id=alert_id,
-            alert_data=alert_data  # Pass the raw alert data for LLM context
-=======
 
         # Pass the full initial_result to the session for later use in completion
         session_id = await chat_session_manager.create_session(
             natural_language_summary, analyst_ready_report, initial_result, alert_id
->>>>>>> 385557a8
         )
 
         # Get the session to extract data for the response
