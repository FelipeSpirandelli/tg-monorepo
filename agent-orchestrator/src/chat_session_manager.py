"""
chat_session_manager.py

Manages interactive chat sessions between SOC analysts and the LLM agent.
Handles session creation, state persistence, and conversation flow.
"""

import asyncio
import os
import uuid
from datetime import datetime, timedelta
from typing import Any, Dict, List, Optional

from reportlab.lib import colors
from reportlab.lib.pagesizes import letter
from reportlab.lib.styles import ParagraphStyle, getSampleStyleSheet
from reportlab.lib.units import inch
from reportlab.platypus import (
    PageBreak,
    Paragraph,
    SimpleDocTemplate,
    Spacer,
    Table,
    TableStyle,
)

from src.logger import logger
from src.mcp_client import IntegratedMCPClient
from src.tools.playbook_rag import search_playbooks


class ChatSession:
    """Represents a single chat session between SOC analyst and LLM agent."""

<<<<<<< HEAD
    def __init__(self, session_id: str, alert_summary: str, analyst_report: dict, mcp_client: IntegratedMCPClient, initial_pipeline_data: dict = None, alert_id: str = None, alert_data: dict = None):
=======
    def __init__(
        self,
        session_id: str,
        alert_summary: str,
        analyst_report: dict,
        mcp_client: IntegratedMCPClient,
        initial_pipeline_data: dict = None,
        alert_id: str = None,
    ):
>>>>>>> 385557a8
        self.session_id = session_id
        self.alert_id = alert_id or "unknown"  # Store the alert ID for reporting
        self.alert_summary = alert_summary  # This is the rule-to-text summary
        self.analyst_report = analyst_report  # This is the analyst ready report
        self.alert_data = alert_data or {}  # Store full alert data for context (not displayed in chat)
        self.mcp_client = mcp_client
        self.initial_pipeline_data = initial_pipeline_data or {}  # Store full pipeline data for completion
        self.created_at = datetime.now()
        self.last_activity = datetime.now()
        self.is_active = True
        self.conversation_history: List[Dict[str, str]] = []
        self.recommended_playbooks: List[Dict[str, Any]] = []

        logger.info(f"ChatSession created - Alert summary length: {len(alert_summary)}")
        logger.info(f"ChatSession created - Analyst report keys: {list(analyst_report.keys())}")
        if alert_summary:
            logger.info(f"ChatSession created - Alert summary preview: {alert_summary[:100]}...")

        # Initialize conversation
        self._initialize_conversation()

    def _initialize_conversation(self):
        """Initialize the conversation with system prompt and initial user message."""
        # Properly format the system prompt with actual alert context
<<<<<<< HEAD
        executive_summary = self.analyst_report.get('executive_summary', 'No executive summary available') if self.analyst_report else 'No analyst report available'
        
        # Format alert data as JSON for LLM context (not displayed in chat)
        import json
        alert_data_json = json.dumps(self.alert_data, indent=2) if self.alert_data else "No raw alert data available"
=======
        executive_summary = (
            self.analyst_report.get("executive_summary", "No executive summary available")
            if self.analyst_report
            else "No analyst report available"
        )
>>>>>>> 385557a8

        system_prompt = f"""You are an expert SOC analyst assistant with access to security playbooks and threat intelligence tools.

Your role is to help SOC analysts understand and respond to security alerts by:
1. Analyzing the alert details and providing clear explanations
2. Searching relevant security playbooks using the search_playbook_knowledge or search_security_playbooks_by_topic tools
3. Recommending specific response actions based on best practices from the playbooks
4. Answering follow-up questions and providing additional context

IMPORTANT: When asked about response procedures, incident handling, or playbooks, you MUST use one of these tools:
- search_playbook_knowledge: For specific queries about procedures (e.g., "SSH brute force response steps")
- search_security_playbooks_by_topic: For topic-based searches (e.g., topic="brute force")
- get_available_security_playbooks: To see what playbooks are available

Do not make up procedures - always search the playbook database using the tools.

The conversation should continue until the analyst explicitly ends it.

**Alert Context (for your reference - you can cite specific fields when relevant):**

1. Rule-to-Text Summary (Human-readable):
{self.alert_summary}

2. Analyst Report (Executive Summary):
{executive_summary}

3. Raw Alert Data (Full technical details - reference these when analyst asks for specifics):
```json
{alert_data_json}
```

When the analyst asks about specific alert fields, query parameters, MITRE techniques, or technical details, reference the raw alert data above. The Rule-to-Text Summary is the primary context, but use the raw data for detailed questions."""

        logger.info(f"System prompt created - Length: {len(system_prompt)}")
        logger.info(f"System prompt preview: {system_prompt[:200]}...")
        logger.info(
            f"Alert summary in prompt: {self.alert_summary[:100] if self.alert_summary else 'None'}..."
        )
        logger.info(
            f"Executive summary in prompt: {executive_summary[:100] if executive_summary else 'None'}..."
        )

        self.conversation_history = [
            {"role": "system", "content": system_prompt},
            {
                "role": "user",
                "content": "I need your help analyzing this security alert. Please provide analysis and recommendations based on the rule-to-text summary and analyst report provided in your system context. Use the search_playbook_knowledge or search_security_playbooks_by_topic tools to find relevant response procedures from our security playbooks.",
            },
        ]

    async def add_user_message(self, message: str) -> str:
        """Add a user message and get LLM response."""
        self.last_activity = datetime.now()

        # Add user message to conversation
        self.conversation_history.append({"role": "user", "content": message})

        # Search for relevant playbooks if this seems like a request for procedures
        if any(
            keyword in message.lower() for keyword in ["playbook", "procedure", "response", "action", "step"]
        ):
            await self._update_playbook_recommendations()

        # Get LLM response
        response = await self._get_llm_response()

        # Add assistant response to conversation
        self.conversation_history.append({"role": "assistant", "content": response})

        return response

    async def _update_playbook_recommendations(self):
        """Update playbook recommendations based on current conversation."""
        try:
            # Extract key terms from the latest messages
            search_terms = self._extract_search_terms()

            # Search for relevant playbooks
            search_results = []
            for term in search_terms:
                results = search_playbooks(f"security incident response playbook for {term}", top_k=3)
                if results.get("success", False):
                    search_results.extend(results.get("results", []))

            # Remove duplicates and update recommendations
            unique_playbooks = {}
            for result in search_results:
                playbook_name = result.get("playbook", "")
                if playbook_name not in unique_playbooks:
                    unique_playbooks[playbook_name] = result

            self.recommended_playbooks = list(unique_playbooks.values())

        except Exception as e:
            logger.error(f"Error updating playbook recommendations: {str(e)}")

    def _extract_search_terms(self) -> List[str]:
        """Extract key terms from conversation for playbook search."""
        # Look at recent messages for security-related terms
        recent_messages = self.conversation_history[-3:]  # Last 3 messages

        key_terms = []
        for message in recent_messages:
            if message["role"] == "user":
                content = message["content"].lower()

                # Look for common security incident types
                incident_keywords = [
                    "brute force",
                    "ssh",
                    "login",
                    "malware",
                    "phishing",
                    "ddos",
                    "data breach",
                    "privilege escalation",
                    "lateral movement",
                    "persistence",
                    "exfiltration",
                    "credential access",
                    "discovery",
                    "command and control",
                ]

                for keyword in incident_keywords:
                    if keyword in content:
                        key_terms.append(keyword)

        # If no specific terms found, use general security terms
        if not key_terms:
            key_terms = ["incident response", "security alert"]

        return key_terms[:3]  # Limit to top 3 terms

    async def _get_llm_response(self) -> str:
        """Get response from LLM using MCP client with full conversation context."""
        try:
            # Build complete conversation context for the LLM
            conversation_messages = []

            # Always include the system message first (contains alert context)
            for msg in self.conversation_history:
                if msg["role"] == "system":
                    conversation_messages.append({"role": "system", "content": msg["content"]})
                    break

            # Add all conversation history up to the current user message
            # The current user message will be processed by the MCP client
            for msg in self.conversation_history[1:]:  # Skip system message, already added
                conversation_messages.append({"role": msg["role"], "content": msg["content"]})

            # Add playbook context if available and relevant to current conversation
            playbook_context = ""
            if self.recommended_playbooks:
                playbook_context = "\n\n**Available Security Playbooks (from conversation context):**\n"
                for i, pb in enumerate(self.recommended_playbooks[:3], 1):  # Show top 3
                    playbook_context += f"{i}. {pb.get('playbook', 'Unknown')}\n"
                    playbook_context += f"   Relevance Score: {pb.get('relevance_score', 0):.3f}\n"
                    playbook_context += f"   Summary: {pb.get('snippet', 'No preview')[:200]}...\n\n"

            # Add playbook context as an additional system message if available
            if playbook_context:
                playbook_message = (
                    f"Additional Context - Available Security Playbooks:\n"
                    f"{playbook_context}\n"
                    f"Use this context to provide informed recommendations based on "
                    f"the conversation history."
                )
                conversation_messages.append({"role": "system", "content": playbook_message})

            # Debug logging
            logger.info(f"LLM Context - Messages: {len(conversation_messages)}")
            for i, msg in enumerate(conversation_messages[-3:]):  # Show last 3 messages
                msg_idx = len(conversation_messages) - 2 + i
                content_preview = msg["content"][:100] + "..."
                logger.info(f"  Message {msg_idx}: {msg['role']} - {content_preview}")

            # Format the entire conversation context into a single query
            # Include system context, conversation history, and current user message
            full_context = self._build_full_context_query(conversation_messages)

            # Use MCP client to generate response with full context
            response = await self.mcp_client.process_query(
                full_context, model="claude-3-7-sonnet-20250219", max_tokens=2000, temperature=0.3
            )

            return response

        except Exception as e:
            logger.error(f"Error getting LLM response: {str(e)}")
            return f"Error generating response: {str(e)}. Please check your query and try again."

    def _format_conversation_for_llm(self) -> str:
        """Format conversation history for LLM input."""
        formatted_messages = []
        for message in self.conversation_history[-5:]:  # Last 5 messages for context
            role = message["role"]
            content = message["content"]

            if role == "system":
                formatted_messages.append(f"System: {content}")
            elif role == "user":
                formatted_messages.append(f"Human: {content}")
            elif role == "assistant":
                formatted_messages.append(f"Assistant: {content}")

        return "\n\n".join(formatted_messages)

    def _format_conversation_for_query(self, conversation_messages: List[Dict[str, str]]) -> str:
        """Format conversation messages for MCP client query."""
        formatted_parts = []

        for msg in conversation_messages:
            role = msg["role"]
            content = msg["content"]

            if role == "system":
                formatted_parts.append(f"System Context: {content}")
            elif role == "user":
                formatted_parts.append(f"Human: {content}")
            elif role == "assistant":
                formatted_parts.append(f"Assistant: {content}")

        return "\n\n".join(formatted_parts)

    def _build_full_context_query(self, conversation_messages: List[Dict[str, str]]) -> str:
        """Build a complete query string with full conversation context."""
        # Get the current user message (last user message in conversation)
        current_user_msg = None
        for msg in reversed(self.conversation_history):
            if msg["role"] == "user":
                current_user_msg = msg["content"]
                break

        if not current_user_msg:
            current_user_msg = "Please provide analysis and recommendations for this security alert."

        # Format the conversation context
        context_parts = []

        # Add system context
        for msg in conversation_messages:
            if msg["role"] == "system":
                context_parts.append(f"SYSTEM CONTEXT:\n{msg['content']}")
                break

        # Add conversation history
        conversation_text = []
        for msg in conversation_messages:
            if msg["role"] != "system":  # Skip system message, already added
                if msg["role"] == "user":
                    conversation_text.append(f"Human: {msg['content']}")
                elif msg["role"] == "assistant":
                    conversation_text.append(f"Assistant: {msg['content']}")

        if conversation_text:
            context_parts.append(f"CONVERSATION HISTORY:\n{chr(10).join(conversation_text)}")

        # Add current query
        context_parts.append(f"CURRENT QUERY: {current_user_msg}")

        return "\n\n".join(context_parts)

    def get_session_summary(self) -> Dict[str, Any]:
        """Get summary of the chat session for reporting."""
        return {
            "session_id": self.session_id,
            "alert_id": self.alert_id,
            "created_at": self.created_at.isoformat(),
            "last_activity": self.last_activity.isoformat(),
            "is_active": self.is_active,
            "message_count": len(self.conversation_history),
            "playbook_count": len(self.recommended_playbooks),
            "alert_summary": (
                self.alert_summary[:200] + "..." if len(self.alert_summary) > 200 else self.alert_summary
            ),
        }

    async def _generate_playbook_recommendation(self) -> str:
        """Generate LLM-based playbook recommendation based on the conversation context."""
        try:
            # Build a summary of the conversation for context
            conversation_summary = []
            for msg in self.conversation_history[-10:]:  # Last 10 messages
                if msg["role"] != "system":
                    role = "Analyst" if msg["role"] == "user" else "Assistant"
                    content = msg["content"][:200] + ("..." if len(msg["content"]) > 200 else "")
                    conversation_summary.append(f"{role}: {content}")
            
            conversation_context = "\n".join(conversation_summary)
            
            # Create prompt for playbook recommendation
            recommendation_prompt = f"""Based on the following security alert analysis conversation, provide a concise recommendation (2-3 paragraphs) on which security playbooks or response procedures should be followed.

**Alert Summary:**
{self.alert_summary[:500]}

**Conversation Context:**
{conversation_context}

Provide specific playbook recommendations that:
1. Match the type of security incident discussed
2. Reference specific playbooks if they were mentioned in the conversation
3. Include the main response steps that should be followed
4. Are actionable for a SOC analyst

Keep it concise and focused on actionable playbook guidance."""

            # Generate recommendation using MCP client
            recommendation = await self.mcp_client.process_query(
                recommendation_prompt,
                model="claude-3-5-haiku-20241022",
                max_tokens=500,
                temperature=0.3
            )
            
            return recommendation.strip()
        
        except Exception as e:
            logger.error(f"Error generating playbook recommendation: {str(e)}")
            return "Unable to generate playbook recommendation at this time."

    async def end_session(self) -> Dict[str, Any]:
        """End the chat session and return final report data."""
        self.is_active = False

        # Extract final recommendations from conversation
        final_recommendations = self._extract_final_recommendations()
        
        # Generate playbook recommendation based on conversation
        playbook_recommendation = await self._generate_playbook_recommendation()

        return {
            "session_id": self.session_id,
            "conversation_history": self.conversation_history,
            "recommended_playbooks": self.recommended_playbooks,
            "final_recommendations": final_recommendations,
            "playbook_recommendation": playbook_recommendation,
            "rule_to_text_summary": self.alert_summary,
            "analyst_ready_report": self.analyst_report,
            "summary": self.get_session_summary(),
        }

    def _extract_final_recommendations(self) -> List[str]:
        """Extract key recommendations from the conversation."""
        recommendations = []

        # Look at assistant responses for actionable recommendations
        for message in self.conversation_history:
            if message["role"] == "assistant":
                content = message["content"]

                # Look for numbered or bulleted items
                lines = content.split("\n")
                for line in lines:
                    line = line.strip()
                    if line.startswith(("1.", "2.", "3.", "4.", "5.", "•", "-", "*")):
                        # Remove the bullet/number prefix
                        if line.startswith(("1.", "2.", "3.", "4.", "5.")):
                            recommendation = line[2:].strip()
                        else:
                            recommendation = line[1:].strip()
                        if recommendation and len(recommendation) > 10:  # Filter out short items
                            recommendations.append(recommendation)

        return recommendations[:10]  # Limit to top 10 recommendations


class ChatSessionManager:
    """Manages multiple chat sessions."""

    def __init__(self, mcp_client: IntegratedMCPClient):
        self.mcp_client = mcp_client
        self.sessions: Dict[str, ChatSession] = {}
        self._cleanup_task = None

        # Start cleanup task for inactive sessions
        self._start_cleanup_task()

    def _start_cleanup_task(self):
        """Start background task to clean up inactive sessions."""
        if self._cleanup_task is None or self._cleanup_task.done():
            self._cleanup_task = asyncio.create_task(self._cleanup_inactive_sessions())

    async def _cleanup_inactive_sessions(self):
        """Clean up sessions that have been inactive for too long."""
        while True:
            try:
                await asyncio.sleep(300)  # Check every 5 minutes

                current_time = datetime.now()
                inactive_threshold = timedelta(hours=2)  # 2 hours of inactivity

                sessions_to_remove = []
                for session_id, session in self.sessions.items():
                    if (current_time - session.last_activity) > inactive_threshold:
                        sessions_to_remove.append(session_id)
                        logger.info(f"Cleaning up inactive chat session: {session_id}")

                for session_id in sessions_to_remove:
                    del self.sessions[session_id]

            except Exception as e:
                logger.error(f"Error in session cleanup: {str(e)}")

<<<<<<< HEAD
    async def create_session(self, alert_summary: str, analyst_report: dict, initial_pipeline_data: dict = None, alert_id: str = None, alert_data: dict = None) -> str:
        """Create a new chat session."""
        session_id = str(uuid.uuid4())

        session = ChatSession(session_id, alert_summary, analyst_report, self.mcp_client, initial_pipeline_data, alert_id, alert_data)
=======
    async def create_session(
        self,
        alert_summary: str,
        analyst_report: dict,
        initial_pipeline_data: dict = None,
        alert_id: str = None,
    ) -> str:
        """Create a new chat session."""
        session_id = str(uuid.uuid4())

        session = ChatSession(
            session_id, alert_summary, analyst_report, self.mcp_client, initial_pipeline_data, alert_id
        )
>>>>>>> 385557a8
        self.sessions[session_id] = session

        logger.info(f"Created new chat session: {session_id} for alert: {alert_id}")
        logger.info(f"Total active sessions: {len([s for s in self.sessions.values() if s.is_active])}")
        return session_id

    async def get_session(self, session_id: str) -> Optional[ChatSession]:
        """Get a chat session by ID."""
        logger.info(f"Attempting to get session: {session_id}")
        logger.info(f"Available session IDs: {list(self.sessions.keys())}")

        session = self.sessions.get(session_id)
        if session:
            logger.info(f"Session found: {session_id}, active: {session.is_active}")
            if session.is_active:
                return session
            else:
                logger.warning(f"Session {session_id} is not active")
        else:
            logger.warning(f"Session {session_id} not found in sessions dict")

        return None

    async def send_message(self, session_id: str, message: str) -> Dict[str, Any]:
        """Send a message in a chat session."""
        session = await self.get_session(session_id)
        if not session:
            return {"success": False, "error": "Session not found or inactive"}

        try:
            response = await session.add_user_message(message)

            return {
                "success": True,
                "response": response,
                "recommended_playbooks": session.recommended_playbooks,
            }
        except Exception as e:
            logger.error(f"Error sending message in session {session_id}: {str(e)}")
            return {"success": False, "error": str(e)}

    def _generate_pdf_report(self, session_id: str, report_data: Dict[str, Any]) -> str:
        """Generate a PDF summary report for the chat session.

        Args:
            session_id: The session ID
            report_data: The report data from session.end_session()

        Returns:
            Path to the generated PDF file
        """
        # Create output directory if it doesn't exist
        output_dir = "chat_reports"
        os.makedirs(output_dir, exist_ok=True)

        # Generate filename
        timestamp = datetime.now().strftime("%Y%m%d_%H%M%S")
        alert_id = report_data.get("summary", {}).get("alert_id", "unknown")
        filename = f"chat_report_{alert_id}_{timestamp}.pdf"
        filepath = os.path.join(output_dir, filename)

        # Create PDF
        doc = SimpleDocTemplate(filepath, pagesize=letter)
        styles = getSampleStyleSheet()
        story = []

        # Custom styles
        title_style = ParagraphStyle(
            "CustomTitle",
            parent=styles["Heading1"],
            fontSize=24,
            textColor=colors.HexColor("#1a1a1a"),
            spaceAfter=30,
            alignment=1,  # Center
        )

        heading_style = ParagraphStyle(
            "CustomHeading",
            parent=styles["Heading2"],
            fontSize=16,
            textColor=colors.HexColor("#2c3e50"),
            spaceAfter=12,
            spaceBefore=12,
        )

        # Title
        story.append(Paragraph("Security Alert Analysis Report", title_style))
        story.append(Spacer(1, 0.3 * inch))

        # Session Info Table
        summary = report_data.get("summary", {})
        session_info = [
            ["Session ID:", session_id[:16] + "..."],
            ["Alert ID:", summary.get("alert_id", "N/A")],
            ["Created:", summary.get("created_at", "N/A")],
            ["Messages:", str(summary.get("message_count", 0))],
            ["Playbooks Used:", str(summary.get("playbook_count", 0))],
        ]

        info_table = Table(session_info, colWidths=[2 * inch, 4 * inch])
        info_table.setStyle(
            TableStyle(
                [
                    ("BACKGROUND", (0, 0), (0, -1), colors.HexColor("#ecf0f1")),
                    ("TEXTCOLOR", (0, 0), (-1, -1), colors.black),
                    ("ALIGN", (0, 0), (-1, -1), "LEFT"),
                    ("FONTNAME", (0, 0), (0, -1), "Helvetica-Bold"),
                    ("FONTSIZE", (0, 0), (-1, -1), 10),
                    ("GRID", (0, 0), (-1, -1), 1, colors.grey),
                    ("PADDING", (0, 0), (-1, -1), 8),
                ]
            )
        )
        story.append(info_table)
        story.append(Spacer(1, 0.3 * inch))

        # Rule to Text Summary
        story.append(Paragraph("Alert Summary", heading_style))
        alert_summary = report_data.get("rule_to_text_summary", "No summary available")
        # Split into paragraphs for better formatting
        for para in alert_summary.split("\n\n"):
            if para.strip():
                story.append(Paragraph(para.replace("\n", "<br/>"), styles["Normal"]))
                story.append(Spacer(1, 0.1 * inch))
        story.append(Spacer(1, 0.2 * inch))

        # Final Recommendations
        recommendations = report_data.get("final_recommendations", [])
        if recommendations:
            story.append(Paragraph("Key Recommendations", heading_style))
            for i, rec in enumerate(recommendations, 1):
<<<<<<< HEAD
                story.append(Paragraph(f"{i}. {rec}", styles['Normal']))
                story.append(Spacer(1, 0.1*inch))
            story.append(Spacer(1, 0.2*inch))
        
        # Playbook Recommendations (LLM-generated based on conversation)
        playbook_recommendation = report_data.get("playbook_recommendation", "")
        if playbook_recommendation:
            story.append(Paragraph("Recommended Response Playbooks", heading_style))
            # Split into paragraphs for better formatting
            for para in playbook_recommendation.split('\n\n'):
                if para.strip():
                    story.append(Paragraph(para.replace('\n', '<br/>'), styles['Normal']))
                    story.append(Spacer(1, 0.1*inch))
            story.append(Spacer(1, 0.2*inch))
        
=======
                story.append(Paragraph(f"{i}. {rec}", styles["Normal"]))
                story.append(Spacer(1, 0.1 * inch))
            story.append(Spacer(1, 0.2 * inch))

        # Recommended Playbooks
        playbooks = report_data.get("recommended_playbooks", [])
        if playbooks:
            story.append(Paragraph("Recommended Playbooks", heading_style))
            for playbook in playbooks:
                story.append(Paragraph(f"• {playbook}", styles["Normal"]))
                story.append(Spacer(1, 0.05 * inch))
            story.append(Spacer(1, 0.2 * inch))

>>>>>>> 385557a8
        # Conversation Highlights (last 5 messages)
        story.append(PageBreak())
        story.append(Paragraph("Conversation Highlights", heading_style))
        conversation = report_data.get("conversation_history", [])

        # Show last 5 exchanges (skip system message)
        messages_to_show = [m for m in conversation if m["role"] != "system"][-10:]

        for msg in messages_to_show:
            role = msg["role"].capitalize()
            content = msg["content"][:500] + ("..." if len(msg["content"]) > 500 else "")

            role_style = ParagraphStyle(
                "Role",
                parent=styles["Normal"],
                fontName="Helvetica-Bold",
                textColor=colors.HexColor("#2980b9") if role == "User" else colors.HexColor("#27ae60"),
                fontSize=11,
            )

            story.append(Paragraph(f"{role}:", role_style))
            story.append(Paragraph(content.replace("\n", "<br/>"), styles["Normal"]))
            story.append(Spacer(1, 0.15 * inch))

        # Footer
        story.append(Spacer(1, 0.5 * inch))
        footer_style = ParagraphStyle(
            "Footer", parent=styles["Normal"], fontSize=8, textColor=colors.grey, alignment=1
        )
        story.append(
            Paragraph(
                f"Generated by TG-Agent Cybersecurity LLM System on "
                f"{datetime.now().strftime('%Y-%m-%d %H:%M:%S')}",
                footer_style,
            )
        )

        # Build PDF
        doc.build(story)
        logger.info(f"Generated PDF report: {filepath}")
        logger.info(f"📄 PDF Download URL: http://localhost:8001/chat/report/{filename}")

        return filepath

    async def end_session(self, session_id: str) -> Dict[str, Any]:
        """End a chat session and return final report with PDF."""
        logger.info(f"Attempting to end session: {session_id}")
        logger.info(f"Available session IDs: {list(self.sessions.keys())}")

        session = self.sessions.get(session_id)
        if not session:
            logger.error(f"Session {session_id} not found for ending")
            return {"success": False, "error": "Session not found"}

        try:
            logger.info(f"Ending session {session_id}, current status: active={session.is_active}")
<<<<<<< HEAD
            report_data = await session.end_session()
            
=======
            report_data = session.end_session()

>>>>>>> 385557a8
            # Generate PDF report
            pdf_path = self._generate_pdf_report(session_id, report_data)

            # Remove from active sessions
            del self.sessions[session_id]

            logger.info(f"Successfully ended chat session: {session_id}")

            return {
                "success": True,
                "report": report_data,
                "recommendations_count": len(report_data["final_recommendations"]),
                "pdf_report": pdf_path,
                "pdf_filename": os.path.basename(pdf_path),
            }
        except Exception as e:
            logger.error(f"Error ending session {session_id}: {str(e)}")
            return {"success": False, "error": str(e)}

    def get_active_sessions(self) -> List[Dict[str, Any]]:
        """Get list of active session summaries."""
        return [session.get_session_summary() for session in self.sessions.values() if session.is_active]

    def get_session_count(self) -> int:
        """Get total number of active sessions."""
        return len([s for s in self.sessions.values() if s.is_active])<|MERGE_RESOLUTION|>--- conflicted
+++ resolved
@@ -32,9 +32,6 @@
 class ChatSession:
     """Represents a single chat session between SOC analyst and LLM agent."""
 
-<<<<<<< HEAD
-    def __init__(self, session_id: str, alert_summary: str, analyst_report: dict, mcp_client: IntegratedMCPClient, initial_pipeline_data: dict = None, alert_id: str = None, alert_data: dict = None):
-=======
     def __init__(
         self,
         session_id: str,
@@ -42,9 +39,8 @@
         analyst_report: dict,
         mcp_client: IntegratedMCPClient,
         initial_pipeline_data: dict = None,
-        alert_id: str = None,
+        alert_id: str = None, alert_data: dict = None,
     ):
->>>>>>> 385557a8
         self.session_id = session_id
         self.alert_id = alert_id or "unknown"  # Store the alert ID for reporting
         self.alert_summary = alert_summary  # This is the rule-to-text summary
@@ -69,19 +65,15 @@
     def _initialize_conversation(self):
         """Initialize the conversation with system prompt and initial user message."""
         # Properly format the system prompt with actual alert context
-<<<<<<< HEAD
-        executive_summary = self.analyst_report.get('executive_summary', 'No executive summary available') if self.analyst_report else 'No analyst report available'
-        
-        # Format alert data as JSON for LLM context (not displayed in chat)
-        import json
-        alert_data_json = json.dumps(self.alert_data, indent=2) if self.alert_data else "No raw alert data available"
-=======
         executive_summary = (
             self.analyst_report.get("executive_summary", "No executive summary available")
             if self.analyst_report
             else "No analyst report available"
         )
->>>>>>> 385557a8
+        
+        # Format alert data as JSON for LLM context (not displayed in chat)
+        import json
+        alert_data_json = json.dumps(self.alert_data, indent=2) if self.alert_data else "No raw alert data available"
 
         system_prompt = f"""You are an expert SOC analyst assistant with access to security playbooks and threat intelligence tools.
 
@@ -487,27 +479,20 @@
             except Exception as e:
                 logger.error(f"Error in session cleanup: {str(e)}")
 
-<<<<<<< HEAD
-    async def create_session(self, alert_summary: str, analyst_report: dict, initial_pipeline_data: dict = None, alert_id: str = None, alert_data: dict = None) -> str:
-        """Create a new chat session."""
-        session_id = str(uuid.uuid4())
-
-        session = ChatSession(session_id, alert_summary, analyst_report, self.mcp_client, initial_pipeline_data, alert_id, alert_data)
-=======
     async def create_session(
         self,
         alert_summary: str,
         analyst_report: dict,
         initial_pipeline_data: dict = None,
         alert_id: str = None,
+        alert_data: dict = None,
     ) -> str:
         """Create a new chat session."""
         session_id = str(uuid.uuid4())
 
         session = ChatSession(
             session_id, alert_summary, analyst_report, self.mcp_client, initial_pipeline_data, alert_id
-        )
->>>>>>> 385557a8
+        , alert_data)
         self.sessions[session_id] = session
 
         logger.info(f"Created new chat session: {session_id} for alert: {alert_id}")
@@ -639,11 +624,10 @@
         if recommendations:
             story.append(Paragraph("Key Recommendations", heading_style))
             for i, rec in enumerate(recommendations, 1):
-<<<<<<< HEAD
-                story.append(Paragraph(f"{i}. {rec}", styles['Normal']))
-                story.append(Spacer(1, 0.1*inch))
-            story.append(Spacer(1, 0.2*inch))
-        
+                story.append(Paragraph(f"{i}. {rec}", styles["Normal"]))
+                story.append(Spacer(1, 0.1 * inch))
+            story.append(Spacer(1, 0.2 * inch))
+
         # Playbook Recommendations (LLM-generated based on conversation)
         playbook_recommendation = report_data.get("playbook_recommendation", "")
         if playbook_recommendation:
@@ -651,25 +635,10 @@
             # Split into paragraphs for better formatting
             for para in playbook_recommendation.split('\n\n'):
                 if para.strip():
-                    story.append(Paragraph(para.replace('\n', '<br/>'), styles['Normal']))
-                    story.append(Spacer(1, 0.1*inch))
-            story.append(Spacer(1, 0.2*inch))
-        
-=======
-                story.append(Paragraph(f"{i}. {rec}", styles["Normal"]))
-                story.append(Spacer(1, 0.1 * inch))
+                    story.append(Paragraph(para.replace('\n', '<br/>'), styles["Normal"]))
+                    story.append(Spacer(1, 0.1 * inch))
             story.append(Spacer(1, 0.2 * inch))
 
-        # Recommended Playbooks
-        playbooks = report_data.get("recommended_playbooks", [])
-        if playbooks:
-            story.append(Paragraph("Recommended Playbooks", heading_style))
-            for playbook in playbooks:
-                story.append(Paragraph(f"• {playbook}", styles["Normal"]))
-                story.append(Spacer(1, 0.05 * inch))
-            story.append(Spacer(1, 0.2 * inch))
-
->>>>>>> 385557a8
         # Conversation Highlights (last 5 messages)
         story.append(PageBreak())
         story.append(Paragraph("Conversation Highlights", heading_style))
@@ -726,13 +695,8 @@
 
         try:
             logger.info(f"Ending session {session_id}, current status: active={session.is_active}")
-<<<<<<< HEAD
             report_data = await session.end_session()
             
-=======
-            report_data = session.end_session()
-
->>>>>>> 385557a8
             # Generate PDF report
             pdf_path = self._generate_pdf_report(session_id, report_data)
 
